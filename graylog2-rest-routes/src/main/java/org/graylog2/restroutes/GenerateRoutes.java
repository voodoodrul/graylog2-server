--- conflicted
+++ resolved
@@ -118,22 +118,6 @@
             constructorBody.invoke("super").arg(restAdapterParam);
         constructorBody.assign(JExpr._this().ref(restAdapterFieldName), JExpr.ref(restAdapterFieldName));
 
-<<<<<<< HEAD
         return routerClass;
-=======
-        try {
-            File dest = new File(argv[0]);
-
-            if(!dest.exists()) {
-                if(!dest.mkdirs()) {
-                    throw new RuntimeException("Output directory " + dest + " doesn't exist and couldn't be created.");
-                }
-            }
-
-            codeModel.build(dest);
-        } catch (IOException e) {
-            e.printStackTrace();
-        }
->>>>>>> 18e1fd92
     }
 }