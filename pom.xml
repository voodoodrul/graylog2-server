--- conflicted
+++ resolved
@@ -536,15 +536,15 @@
             </dependency>
 
             <dependency>
-<<<<<<< HEAD
                 <groupId>org.graylog2</groupId>
                 <artifactId>gelfj</artifactId>
                 <version>1.1.3</version>
-=======
+            </dependency>
+
+            <dependency>
                 <groupId>org.mapdb</groupId>
                 <artifactId>mapdb</artifactId>
                 <version>1.0.5</version>
->>>>>>> c4d13ad3
             </dependency>
 
             <dependency>
