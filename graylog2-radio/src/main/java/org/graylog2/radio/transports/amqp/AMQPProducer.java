/*
 * Copyright 2012-2014 TORCH GmbH
 *
 * This file is part of Graylog2.
 *
 * Graylog2 is free software: you can redistribute it and/or modify
 * it under the terms of the GNU General Public License as published by
 * the Free Software Foundation, either version 3 of the License, or
 * (at your option) any later version.
 *
 * Graylog2 is distributed in the hope that it will be useful,
 * but WITHOUT ANY WARRANTY; without even the implied warranty of
 * MERCHANTABILITY or FITNESS FOR A PARTICULAR PURPOSE.  See the
 * GNU General Public License for more details.
 *
 * You should have received a copy of the GNU General Public License
 * along with Graylog2.  If not, see <http://www.gnu.org/licenses/>.
 */
package org.graylog2.radio.transports.amqp;

import org.graylog2.plugin.Message;
import org.graylog2.radio.Configuration;
import org.graylog2.radio.transports.RadioTransport;
import org.slf4j.Logger;
import org.slf4j.LoggerFactory;

import javax.inject.Inject;
import java.io.IOException;

/**
 * @author Lennart Koopmann <lennart@torch.sh>
 */
public class AMQPProducer implements RadioTransport {

    private static final Logger LOG = LoggerFactory.getLogger(AMQPProducer.class);

    public final static String EXCHANGE = "graylog2";
    public final static String QUEUE = "graylog2-radio-messages";
    public final static String ROUTING_KEY = "graylog2-radio-message";

    private final AMQPSender sender;

    @Inject
    public AMQPProducer(Configuration configuration) {
        sender = new AMQPSender(
<<<<<<< HEAD
                configuration.getAmqpHostname(),
                configuration.getAmqpPort(),
                configuration.getAmqpUsername(),
                configuration.getAmqpPassword(),
                configuration.getAmqpPrefetchCount()
=======
                radio.getConfiguration().getAmqpHostname(),
                radio.getConfiguration().getAmqpPort(),
                radio.getConfiguration().getAmqpVirtualHost(),
                radio.getConfiguration().getAmqpUsername(),
                radio.getConfiguration().getAmqpPassword()
>>>>>>> 96c2b20a
        );
    }

    @Override
    public void send(Message msg) {
        try {
            sender.send(msg);
        } catch (IOException e) {
            LOG.error("Could not write to AMQP.", e);
        }
    }

}<|MERGE_RESOLUTION|>--- conflicted
+++ resolved
@@ -43,19 +43,11 @@
     @Inject
     public AMQPProducer(Configuration configuration) {
         sender = new AMQPSender(
-<<<<<<< HEAD
                 configuration.getAmqpHostname(),
                 configuration.getAmqpPort(),
+                configuration.getAmqpVirtualHost(),
                 configuration.getAmqpUsername(),
-                configuration.getAmqpPassword(),
-                configuration.getAmqpPrefetchCount()
-=======
-                radio.getConfiguration().getAmqpHostname(),
-                radio.getConfiguration().getAmqpPort(),
-                radio.getConfiguration().getAmqpVirtualHost(),
-                radio.getConfiguration().getAmqpUsername(),
-                radio.getConfiguration().getAmqpPassword()
->>>>>>> 96c2b20a
+                configuration.getAmqpPassword()
         );
     }
 
