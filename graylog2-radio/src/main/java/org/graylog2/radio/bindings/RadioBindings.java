/**
 * This file is part of Graylog.
 *
 * Graylog is free software: you can redistribute it and/or modify
 * it under the terms of the GNU General Public License as published by
 * the Free Software Foundation, either version 3 of the License, or
 * (at your option) any later version.
 *
 * Graylog is distributed in the hope that it will be useful,
 * but WITHOUT ANY WARRANTY; without even the implied warranty of
 * MERCHANTABILITY or FITNESS FOR A PARTICULAR PURPOSE.  See the
 * GNU General Public License for more details.
 *
 * You should have received a copy of the GNU General Public License
 * along with Graylog.  If not, see <http://www.gnu.org/licenses/>.
 */
package org.graylog2.radio.bindings;

import com.google.inject.AbstractModule;
import com.google.inject.Scopes;
import com.google.inject.TypeLiteral;
import com.google.inject.multibindings.Multibinder;
import com.google.inject.name.Names;
import com.google.inject.util.Providers;
import com.ning.http.client.AsyncHttpClient;
import org.graylog2.jersey.container.netty.SecurityContextFactory;
import org.graylog2.plugin.BaseConfiguration;
import org.graylog2.plugin.ServerStatus;
import org.graylog2.radio.Configuration;
import org.graylog2.radio.bindings.providers.AsyncHttpClientProvider;
import org.graylog2.radio.bindings.providers.RadioTransportProvider;
import org.graylog2.radio.buffers.processors.RadioProcessBufferProcessor;
import org.graylog2.shared.inputs.InputStateListener;
import org.graylog2.radio.inputs.PersistedInputsImpl;
import org.graylog2.radio.security.RadioSecurityContextFactory;
import org.graylog2.radio.system.activities.NullActivityWriter;
import org.graylog2.radio.transports.RadioTransport;
import org.graylog2.radio.users.NullUserServiceImpl;
import org.graylog2.shared.buffers.processors.ProcessBufferProcessor;
import org.graylog2.shared.inputs.PersistedInputs;
import org.graylog2.shared.journal.NoopJournalModule;
import org.graylog2.shared.security.ShiroSecurityBinding;
import org.graylog2.shared.system.activities.ActivityWriter;
import org.graylog2.shared.users.UserService;

import javax.ws.rs.container.ContainerResponseFilter;
import javax.ws.rs.container.DynamicFeature;
import javax.ws.rs.ext.ExceptionMapper;
import java.io.File;
import java.util.Set;

public class RadioBindings extends AbstractModule {
    private final Configuration configuration;
    private final Set<ServerStatus.Capability> capabilities;

    public RadioBindings(Configuration configuration, Set<ServerStatus.Capability> capabilities) {
        this.configuration = configuration;
        this.capabilities = capabilities;
    }

    @Override
    protected void configure() {
        bindProviders();
        bindSingletons();
        bindTransport();
        bind(ProcessBufferProcessor.class).to(RadioProcessBufferProcessor.class);
<<<<<<< HEAD
        //SecurityContextFactory instance = null;
        //bind(SecurityContextFactory.class).toProvider(Providers.of(instance));
=======
>>>>>>> 18e1fd92
        bindDynamicFeatures();
        bindContainerResponseFilters();
        bindExceptionMappers();
        bindAdditionalJerseyComponents();
        bindInterfaces();
    }

    private void bindInterfaces() {
        bind(ActivityWriter.class).to(NullActivityWriter.class);
        bind(PersistedInputs.class).to(PersistedInputsImpl.class);
        bind(UserService.class).to(NullUserServiceImpl.class);
        bind(SecurityContextFactory.class).to(RadioSecurityContextFactory.class);
    }

    private void bindSingletons() {
        bind(Configuration.class).toInstance(configuration);
        bind(BaseConfiguration.class).toInstance(configuration);

        Multibinder<ServerStatus.Capability> capabilityBinder = Multibinder.newSetBinder(binder(), ServerStatus.Capability.class);
        for(ServerStatus.Capability capability : capabilities) {
            capabilityBinder.addBinding().toInstance(capability);
        }

        bind(ServerStatus.class).in(Scopes.SINGLETON);
        install(new NoopJournalModule());
        // make this null for radio for now, because we don't support journalling here yet.
        bind(File.class).annotatedWith(Names.named("message_journal_dir")).toProvider(Providers.<File>of(null));
        
        bind(String[].class).annotatedWith(Names.named("RestControllerPackages")).toInstance(new String[]{
                "org.graylog2.radio.rest.resources",
                "org.graylog2.shared.rest.resources"
        });
    }

    private void bindProviders() {
        bind(AsyncHttpClient.class).toProvider(AsyncHttpClientProvider.class);
    }

    private void bindTransport() {
        bind(RadioTransport.class).toProvider(RadioTransportProvider.class);
    }

    private void bindDynamicFeatures() {
        TypeLiteral<Class<? extends DynamicFeature>> type = new TypeLiteral<Class<? extends DynamicFeature>>(){};
        Multibinder<Class<? extends DynamicFeature>> setBinder = Multibinder.newSetBinder(binder(), type);
        setBinder.addBinding().toInstance(ShiroSecurityBinding.class);
    }

    private void bindContainerResponseFilters() {
        TypeLiteral<Class<? extends ContainerResponseFilter>> type = new TypeLiteral<Class<? extends ContainerResponseFilter>>(){};
        Multibinder<Class<? extends ContainerResponseFilter>> setBinder = Multibinder.newSetBinder(binder(), type);
    }

    private void bindExceptionMappers() {
        TypeLiteral<Class<? extends ExceptionMapper>> type = new TypeLiteral<Class<? extends ExceptionMapper>>(){};
        Multibinder<Class<? extends ExceptionMapper>> setBinder = Multibinder.newSetBinder(binder(), type);
    }

    private void bindAdditionalJerseyComponents() {
        Multibinder<Class> componentBinder = Multibinder.newSetBinder(binder(), Class.class, Names.named("additionalJerseyComponents"));
    }
}<|MERGE_RESOLUTION|>--- conflicted
+++ resolved
@@ -64,11 +64,6 @@
         bindSingletons();
         bindTransport();
         bind(ProcessBufferProcessor.class).to(RadioProcessBufferProcessor.class);
-<<<<<<< HEAD
-        //SecurityContextFactory instance = null;
-        //bind(SecurityContextFactory.class).toProvider(Providers.of(instance));
-=======
->>>>>>> 18e1fd92
         bindDynamicFeatures();
         bindContainerResponseFilters();
         bindExceptionMappers();
