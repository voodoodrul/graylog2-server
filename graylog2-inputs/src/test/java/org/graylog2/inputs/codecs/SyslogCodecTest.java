--- conflicted
+++ resolved
@@ -44,14 +44,9 @@
     public static String STRUCTURED = "<165>1 2012-12-25T22:14:15.003Z mymachine.example.com evntslog - ID47 [exampleSDID@32473 iut=\"3\" eventSource=\"Application\" eventID=\"1011\"] BOMAn application event log entry";
     private final String UNSTRUCTURED = "<45>Oct 21 12:09:37 c4dc57ba1ebb syslog-ng[7208]: syslog-ng starting up; version='3.5.3'";
 
-<<<<<<< HEAD
-    @Mock
-    private Configuration configuration;
-=======
     @Mock private Configuration configuration;
     @Mock private MetricRegistry metricRegistry;
     @Mock private Timer mockedTimer;
->>>>>>> 4ade3776
 
     private Codec codec;
 
