--- conflicted
+++ resolved
@@ -18,13 +18,8 @@
  */
 package org.graylog2.restclient.models.api.responses;
 
-<<<<<<< HEAD
-import com.google.gson.annotations.SerializedName;
 import org.graylog2.restclient.models.api.responses.system.indices.IndexRangeSummary;
-import org.graylog2.restclient.models.api.responses.system.indices.IndexSummaryResponse;
-=======
 import com.fasterxml.jackson.annotation.JsonProperty;
->>>>>>> 5bde6fbe
 import org.joda.time.DateTime;
 
 import java.util.List;
@@ -37,13 +32,8 @@
     public List<MessageSummaryResponse> messages;
     public List<String> fields;
 
-<<<<<<< HEAD
-    @SerializedName("used_indices")
+    @JsonProperty("used_indices")
     public List<IndexRangeSummary> usedIndices;
-=======
-    @JsonProperty("used_indices")
-    public List<String> usedIndices;
->>>>>>> 5bde6fbe
 
     @JsonProperty("built_query")
     public String builtQuery;
