--- conflicted
+++ resolved
@@ -37,13 +37,9 @@
  * @author Dennis Oelkers <dennis@torch.sh>
  */
 public class CachedOutputRouter extends OutputRouter {
-<<<<<<< HEAD
+    private static final Logger LOG = LoggerFactory.getLogger(CachedOutputRouter.class);
     private static final AtomicReference<LoadingCache<Stream, Set<MessageOutput>>> CACHED_STREAM_OUTPUT_ROUTES = new AtomicReference<>();
     private final LoadingCache<Stream, Set<MessageOutput>> cachedStreamOutputRoutes;
-=======
-    private static final Logger LOG = LoggerFactory.getLogger(CachedOutputRouter.class);
-    private static LoadingCache<Stream, Set<MessageOutput>> cachedStreamOutputRoutes;
->>>>>>> 475171fc
 
     @Inject
     public CachedOutputRouter(@DefaultMessageOutput MessageOutput defaultMessageOutput,
