--- conflicted
+++ resolved
@@ -54,12 +54,9 @@
         periodicalBinder.addBinding().to(StreamThroughputCounterManagerThread.class);
         periodicalBinder.addBinding().to(VersionCheckThread.class);
         periodicalBinder.addBinding().to(ThrottleStateUpdaterThread.class);
-<<<<<<< HEAD
-        periodicalBinder.addBinding().to(PurgeExpiredAgentsThread.class);
-=======
         periodicalBinder.addBinding().to(ClusterEventPeriodical.class);
         periodicalBinder.addBinding().to(ClusterEventCleanupPeriodical.class);
         periodicalBinder.addBinding().to(ClusterIdGeneratorPeriodical.class);
->>>>>>> 878ac7f5
+        periodicalBinder.addBinding().to(PurgeExpiredAgentsThread.class);
     }
 }