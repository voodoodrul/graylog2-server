/**
 * Copyright 2013 Lennart Koopmann <lennart@torch.sh>
 *
 * This file is part of Graylog2.
 *
 * Graylog2 is free software: you can redistribute it and/or modify
 * it under the terms of the GNU General Public License as published by
 * the Free Software Foundation, either version 3 of the License, or
 * (at your option) any later version.
 *
 * Graylog2 is distributed in the hope that it will be useful,
 * but WITHOUT ANY WARRANTY; without even the implied warranty of
 * MERCHANTABILITY or FITNESS FOR A PARTICULAR PURPOSE.  See the
 * GNU General Public License for more details.
 *
 * You should have received a copy of the GNU General Public License
 * along with Graylog2.  If not, see <http://www.gnu.org/licenses/>.
 *
 */
package org.graylog2;

import org.graylog2.plugin.Version;

/**
 * @author Lennart Koopmann <lennart@torch.sh>
 */
public class ServerVersion {

    public static final Version vDEV = new Version(0, 20, 0, "dev");
    public static final Version v0_20_0_PREVIEW_1 = new Version(0, 20, 0, "preview.1");
    public static final Version v0_20_0_PREVIEW_2 = new Version(0, 20, 0, "preview.2");
    public static final Version v0_20_0_PREVIEW_3 = new Version(0, 20, 0, "preview.3");
    public static final Version v0_20_0_PREVIEW_4 = new Version(0, 20, 0, "preview.4");
    public static final Version v0_20_0_PREVIEW_5 = new Version(0, 20, 0, "preview.5");
    public static final Version v0_20_0_PREVIEW_6 = new Version(0, 20, 0, "preview.6");
    public static final Version v0_20_0_PREVIEW_7 = new Version(0, 20, 0, "preview.7");
    public static final Version v0_20_0_PREVIEW_8 = new Version(0, 20, 0, "preview.8");

    public static final Version v0_20_0_RC_1 = new Version(0, 20, 0, "rc.1");
    public static final Version v0_20_0_RC_1_1 = new Version(0, 20, 0, "rc.1-1");
    public static final Version v0_20_0_RC_2 = new Version(0, 20, 0, "rc.2");
    public static final Version v0_20_0_RC_3 = new Version(0, 20, 0, "rc.3");

<<<<<<< HEAD
    public static final Version v0_20_1_SNAPSHOT = new Version(0, 20, 1, "SNAPSHOT");

    public static final Version VERSION = v0_20_1_SNAPSHOT;
=======
    public static final Version v0_20_0 = new Version(0, 20, 0);

    public static final Version VERSION = v0_20_0;
>>>>>>> acad802a

}<|MERGE_RESOLUTION|>--- conflicted
+++ resolved
@@ -41,14 +41,10 @@
     public static final Version v0_20_0_RC_2 = new Version(0, 20, 0, "rc.2");
     public static final Version v0_20_0_RC_3 = new Version(0, 20, 0, "rc.3");
 
-<<<<<<< HEAD
+    public static final Version v0_20_0 = new Version(0, 20, 0);
+
     public static final Version v0_20_1_SNAPSHOT = new Version(0, 20, 1, "SNAPSHOT");
 
     public static final Version VERSION = v0_20_1_SNAPSHOT;
-=======
-    public static final Version v0_20_0 = new Version(0, 20, 0);
-
-    public static final Version VERSION = v0_20_0;
->>>>>>> acad802a
 
 }