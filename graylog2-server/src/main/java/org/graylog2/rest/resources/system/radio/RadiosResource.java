/**
 * This file is part of Graylog.
 *
 * Graylog is free software: you can redistribute it and/or modify
 * it under the terms of the GNU General Public License as published by
 * the Free Software Foundation, either version 3 of the License, or
 * (at your option) any later version.
 *
 * Graylog is distributed in the hope that it will be useful,
 * but WITHOUT ANY WARRANTY; without even the implied warranty of
 * MERCHANTABILITY or FITNESS FOR A PARTICULAR PURPOSE.  See the
 * GNU General Public License for more details.
 *
 * You should have received a copy of the GNU General Public License
 * along with Graylog.  If not, see <http://www.gnu.org/licenses/>.
 */
package org.graylog2.rest.resources.system.radio;

import com.codahale.metrics.annotation.Timed;
import com.google.common.collect.ImmutableMap;
import com.google.common.collect.Lists;
import com.google.common.collect.Maps;
import com.wordnik.swagger.annotations.Api;
import com.wordnik.swagger.annotations.ApiOperation;
import com.wordnik.swagger.annotations.ApiParam;
import com.wordnik.swagger.annotations.ApiResponse;
import com.wordnik.swagger.annotations.ApiResponses;
import org.bson.types.ObjectId;
import org.graylog2.cluster.Node;
import org.graylog2.cluster.NodeNotFoundException;
import org.graylog2.cluster.NodeService;
import org.graylog2.plugin.database.ValidationException;
import org.graylog2.inputs.Input;
import org.graylog2.inputs.InputImpl;
import org.graylog2.inputs.InputService;
import org.graylog2.plugin.Tools;
import org.graylog2.rest.models.radio.responses.PersistedInputsResponse;
import org.graylog2.rest.models.radio.responses.PersistedInputsSummaryResponse;
import org.graylog2.rest.models.radio.responses.RegisterInputResponse;
import org.graylog2.shared.rest.resources.RestResource;
import org.graylog2.rest.models.radio.requests.PingRequest;
import org.graylog2.rest.resources.system.radio.responses.RadioSummary;
import org.graylog2.rest.models.system.inputs.requests.RegisterInputRequest;
import org.slf4j.Logger;
import org.slf4j.LoggerFactory;

import javax.inject.Inject;
import javax.validation.Valid;
import javax.validation.constraints.NotNull;
import javax.ws.rs.Consumes;
import javax.ws.rs.DELETE;
import javax.ws.rs.GET;
import javax.ws.rs.NotFoundException;
import javax.ws.rs.POST;
import javax.ws.rs.PUT;
import javax.ws.rs.Path;
import javax.ws.rs.PathParam;
import javax.ws.rs.Produces;
import javax.ws.rs.core.MediaType;
import javax.ws.rs.core.Response;
import java.net.URI;
import java.util.List;
import java.util.Map;

@Api(value = "System/Radios", description = "Management of graylog2-radio nodes.")
@Path("/system/radios")
@Consumes(MediaType.APPLICATION_JSON)
@Produces(MediaType.APPLICATION_JSON)
public class RadiosResource extends RestResource {

    private static final Logger LOG = LoggerFactory.getLogger(RadiosResource.class);

    private final NodeService nodeService;
    private final InputService inputService;

    @Inject
    public RadiosResource(NodeService nodeService, InputService inputService) {
        this.nodeService = nodeService;
        this.inputService = inputService;
    }

    @GET
    @Timed
    @ApiOperation(value = "List all active radios in this cluster.")
    public Map<String, Object> radios() {
        final List<RadioSummary> radioList = Lists.newArrayList();

        final Map<String, Node> radios = nodeService.allActive(Node.Type.RADIO);
        for (Map.Entry<String, Node> radio : radios.entrySet()) {
            radioList.add(radioSummary(radio.getValue()));
        }

        return ImmutableMap.of(
                "total", radios.size(),
                "radios", radioList);
    }

    @GET
    @Timed
    @ApiOperation(value = "Information about a radio.",
            notes = "This is returning information of a radio in context to its state in the cluster. " +
                    "Use the system API of the node itself to get system information.")
    @Path("/{radioId}")
    @ApiResponses(value = {
            @ApiResponse(code = 404, message = "Radio not found.")
    })
    public RadioSummary radio(@ApiParam(name = "radioId", required = true)
                              @PathParam("radioId") String radioId) {
        final Node radio;
        try {
            radio = nodeService.byNodeId(radioId);
        } catch (NodeNotFoundException e) {
            LOG.error("Radio <{}> not found.", radioId);
            throw new NotFoundException(e);
        }

        if (radio == null) {
            LOG.error("Radio <{}> not found.", radioId);
            throw new NotFoundException();
        }

        return radioSummary(radio);
    }


    @POST
    @Timed
    @ApiOperation(value = "Register input of a radio.",
            notes = "Radio inputs register their own inputs here for persistence after they successfully launched it.")
    @Path("/{radioId}/inputs")
    @ApiResponses(value = {
            @ApiResponse(code = 404, message = "Radio not found."),
            @ApiResponse(code = 400, message = "Missing or invalid configuration")
    })
    public Response registerInput(@ApiParam(name = "radioId", required = true)
                                  @PathParam("radioId") String radioId,
                                  @ApiParam(name = "JSON body", required = true)
                                  @Valid @NotNull RegisterInputRequest rir) throws ValidationException {
        final Node radio;
        try {
            radio = nodeService.byNodeId(radioId);
        } catch (NodeNotFoundException e) {
            LOG.error("Radio <{}> not found.", radioId);
            throw new NotFoundException(e);
        }

        if (radio == null) {
            LOG.error("Radio <{}> not found.", radioId);
            throw new NotFoundException();
        }

        // TODO: Make this cleaner.
        final Map<String, Object> inputData = Maps.newHashMap();
        if (rir.inputId() != null) {
            inputData.put("input_id", rir.inputId());
        } else {
            inputData.put("input_id", new ObjectId().toHexString());

            inputData.put("title", rir.title());
            inputData.put("type", rir.type());
            inputData.put("creator_user_id", rir.creatorUserId());
            inputData.put("configuration", rir.configuration());
            inputData.put("created_at", Tools.iso8601());
            inputData.put("radio_id", rir.radioId());
        }

        final Input mongoInput = new InputImpl(inputData);

        // Write to database.
        final String id = inputService.save(mongoInput);

<<<<<<< HEAD
        final URI radioUri = UriBuilder.fromResource(RadiosResource.class)
=======
        final URI radioUri = getUriBuilderToSelf().path(RadiosResource.class)
>>>>>>> 18e1fd92
                .path("{radioId}")
                .build(id);

        return Response.created(radioUri).entity(RegisterInputResponse.create(id)).build();
    }

    @DELETE
    @Timed
    @ApiOperation(value = "Unregister input of a radio.",
            notes = "Radios unregister their inputs when they are stopped/terminated on the radio.")
    @Path("/{radioId}/inputs/{inputId}")
    @ApiResponses(value = {
            @ApiResponse(code = 404, message = "Radio not found.")
    })
    public void unregisterInput(@ApiParam(name = "radioId", required = true)
                                @PathParam("radioId") String radioId,
                                @ApiParam(name = "inputId", required = true)
                                @PathParam("inputId") String inputId) throws org.graylog2.database.NotFoundException {
        final Node radio;
        try {
            radio = nodeService.byNodeId(radioId);
        } catch (NodeNotFoundException e) {
            LOG.error("Radio <{}> not found.", radioId);
            throw new NotFoundException("Radio <" + radioId + "> not found.");
        }

        if (radio == null) {
            LOG.error("Radio <{}> not found.", radioId);
            throw new NotFoundException("Radio <" + radioId + "> not found.");
        }

        final Input input = inputService.findForThisRadioOrGlobal(radioId, inputId);
        if (!input.isGlobal()) {
            inputService.destroy(input);
        }
    }

    @GET
    @Timed
    @ApiOperation(value = "Persisted inputs of a radio.",
            notes = "This is returning the configured persisted inputs of a radio node. This is *not* returning the actually " +
                    "running inputs on a radio node. Radio nodes use this resource to get their configured inputs on startup.")
    @Path("/{radioId}/inputs")
    @ApiResponses(value = {
            @ApiResponse(code = 404, message = "Radio not found.")
    })
    public PersistedInputsSummaryResponse persistedInputs(@ApiParam(name = "radioId", required = true)
                                               @PathParam("radioId") String radioId) {
        Node radio = null;
        try {
            radio = nodeService.byNodeId(radioId);
        } catch (NodeNotFoundException e) {
            LOG.debug("Radio <{}> not found.", radioId);
        }

        final List<PersistedInputsResponse> inputs = Lists.newArrayList();
        if (radio != null) {
            for (Input input : inputService.allOfRadio(radio))
                inputs.add(PersistedInputsResponse.create(input.getType(), input.getId(), input.getTitle(),
                        input.getCreatorUserId(), Tools.getISO8601String(input.getCreatedAt()), input.isGlobal(), input.getConfiguration()));
        }

        return PersistedInputsSummaryResponse.create(inputs);
    }


    @PUT
    @Timed
    @ApiOperation(value = "Ping - Accepts pings of graylog2-radio nodes.",
            notes = "Every graylog2-radio node is regularly pinging to announce that it is active.")
    @Path("/{radioId}/ping")
    public void ping(@ApiParam(name = "radioId", required = true)
                     @PathParam("radioId") String radioId,
                     @ApiParam(name = "JSON body", required = true)
                     @Valid @NotNull PingRequest pr) {
        LOG.debug("Ping from graylog2-radio node [{}].", radioId);

        Node node = null;
        try {
            node = nodeService.byNodeId(radioId);
        } catch (NodeNotFoundException e) {
            LOG.debug("There is no registered (or only outdated) graylog2-radio node [{}]. Registering.", radioId);
        }

        if (node != null) {
            nodeService.markAsAlive(node, false, pr.restTransportAddress());
            LOG.debug("Updated state of graylog2-radio node [{}].", radioId);
        } else {
            nodeService.registerRadio(radioId, pr.restTransportAddress());
        }
    }

    private RadioSummary radioSummary(Node node) {
        return RadioSummary.create(
                node.getNodeId(),
                node.getType().toString().toLowerCase(),
                node.getTransportAddress(),
                Tools.getISO8601String(node.getLastSeen()),
                node.getShortNodeId());
    }
}<|MERGE_RESOLUTION|>--- conflicted
+++ resolved
@@ -169,11 +169,7 @@
         // Write to database.
         final String id = inputService.save(mongoInput);
 
-<<<<<<< HEAD
-        final URI radioUri = UriBuilder.fromResource(RadiosResource.class)
-=======
         final URI radioUri = getUriBuilderToSelf().path(RadiosResource.class)
->>>>>>> 18e1fd92
                 .path("{radioId}")
                 .build(id);
 
