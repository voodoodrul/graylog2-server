--- conflicted
+++ resolved
@@ -1,20 +1,12 @@
 package org.graylog2.rest.resources.streams.requests;
 
-<<<<<<< HEAD
-import com.fasterxml.jackson.core.io.SerializedString;
-=======
 import com.fasterxml.jackson.annotation.JsonProperty;
->>>>>>> a02ea6ea
 
 public class CreateRequest {
 
 	public String title;
-<<<<<<< HEAD
-    public String creator_user_id;
-	
-=======
-	
+
 	@JsonProperty("creator_user_id")
 	public String creatorUserId;
->>>>>>> a02ea6ea
+
 }