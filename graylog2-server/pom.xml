--- conflicted
+++ resolved
@@ -39,11 +39,7 @@
     <parent>
         <groupId>org.graylog2</groupId>
         <artifactId>graylog2-parent</artifactId>
-<<<<<<< HEAD
-        <version>0.91.1+perfFixes</version>
-=======
-        <version>0.91.3</version>
->>>>>>> edd81aa3
+        <version>0.91.3+perfFixes</version>
     </parent>
 
     <properties>
