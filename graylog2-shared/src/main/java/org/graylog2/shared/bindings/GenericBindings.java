/**
 * This file is part of Graylog.
 *
 * Graylog is free software: you can redistribute it and/or modify
 * it under the terms of the GNU General Public License as published by
 * the Free Software Foundation, either version 3 of the License, or
 * (at your option) any later version.
 *
 * Graylog is distributed in the hope that it will be useful,
 * but WITHOUT ANY WARRANTY; without even the implied warranty of
 * MERCHANTABILITY or FITNESS FOR A PARTICULAR PURPOSE.  See the
 * GNU General Public License for more details.
 *
 * You should have received a copy of the GNU General Public License
 * along with Graylog.  If not, see <http://www.gnu.org/licenses/>.
 */
package org.graylog2.shared.bindings;

import com.codahale.metrics.MetricRegistry;
import com.google.common.eventbus.EventBus;
import com.google.common.util.concurrent.ServiceManager;
import com.google.inject.AbstractModule;
import com.google.inject.Scopes;
import com.google.inject.TypeLiteral;
import com.google.inject.assistedinject.FactoryModuleBuilder;
import com.google.inject.name.Names;
import org.graylog2.plugin.IOState;
import org.graylog2.plugin.LocalMetricRegistry;
import org.graylog2.plugin.buffers.InputBuffer;
import org.graylog2.plugin.inputs.MessageInput;
import org.graylog2.plugin.inputs.util.ThroughputCounter;
import org.graylog2.plugin.system.NodeId;
import org.graylog2.shared.bindings.providers.EventBusProvider;
import org.graylog2.shared.bindings.providers.MessagePackProvider;
import org.graylog2.shared.bindings.providers.MetricRegistryProvider;
import org.graylog2.shared.bindings.providers.NodeIdProvider;
import org.graylog2.shared.bindings.providers.ServiceManagerProvider;
import org.graylog2.shared.buffers.InputBufferImpl;
import org.graylog2.shared.buffers.ProcessBuffer;
import org.graylog2.shared.buffers.processors.DecodingProcessor;
import org.graylog2.shared.inputs.InputRegistry;
import org.graylog2.shared.inputs.InputStateListener;
import org.graylog2.shared.stats.ThroughputStats;
import org.jboss.netty.util.HashedWheelTimer;
import org.msgpack.MessagePack;

import java.util.concurrent.Semaphore;

public class GenericBindings extends AbstractModule {
    private final InstantiationService instantiationService;

    public GenericBindings(InstantiationService instantiationService) {
        this.instantiationService = instantiationService;
    }

    @Override
    protected void configure() {
        // This is holding all our metrics.
        bind(MetricRegistry.class).toProvider(MetricRegistryProvider.class).asEagerSingleton();
        bind(LocalMetricRegistry.class).in(Scopes.NO_SCOPE); // must not be a singleton!
        bind(ThroughputStats.class).toInstance(new ThroughputStats());

        bind(InstantiationService.class).toInstance(instantiationService);

        install(new FactoryModuleBuilder().build(DecodingProcessor.Factory.class));

        bind(ProcessBuffer.class).asEagerSingleton();
        bind(InputBuffer.class).to(InputBufferImpl.class);
        bind(NodeId.class).toProvider(NodeIdProvider.class);

        bind(ServiceManager.class).toProvider(ServiceManagerProvider.class).asEagerSingleton();

        bind(HashedWheelTimer.class).toInstance(new HashedWheelTimer());
        bind(ThroughputCounter.class);

        bind(EventBus.class).toProvider(EventBusProvider.class).in(Scopes.SINGLETON);

        bind(Semaphore.class).annotatedWith(Names.named("JournalSignal")).toInstance(new Semaphore(0));

        install(new FactoryModuleBuilder().build(new TypeLiteral<IOState.Factory<MessageInput>>(){}));

        bind(InputRegistry.class).asEagerSingleton();

        bindEventBusListeners();
<<<<<<< HEAD
=======

        bind(MessagePack.class).toProvider(MessagePackProvider.class).in(Scopes.SINGLETON);
>>>>>>> 18e1fd92
    }

    private void bindEventBusListeners() {
        bind(InputStateListener.class).asEagerSingleton();
    }
}<|MERGE_RESOLUTION|>--- conflicted
+++ resolved
@@ -82,11 +82,8 @@
         bind(InputRegistry.class).asEagerSingleton();
 
         bindEventBusListeners();
-<<<<<<< HEAD
-=======
 
         bind(MessagePack.class).toProvider(MessagePackProvider.class).in(Scopes.SINGLETON);
->>>>>>> 18e1fd92
     }
 
     private void bindEventBusListeners() {
